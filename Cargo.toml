--- conflicted
+++ resolved
@@ -12,10 +12,7 @@
 tokio = { version = "1", features = ["full"] }
 dotenv = "0.15.0"
 ethers = "2.0.13"
-<<<<<<< HEAD
 ethers_aws = "0.1.0"
-=======
 reqwest = "0.11.26"
 clap = "4.4.9"
-serde_json = "1.0.114"
->>>>>>> c6956529
+serde_json = "1.0.114"